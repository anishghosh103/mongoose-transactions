import * as mongoose from "mongoose";

/** Class representing a transaction. */
export default class Transaction {

    /** The actions to execute on mongoose collections when transaction run is called */
    private transactions: Array<{
        /** The transaction type to run */
        type: string,
        /** The transaction type to execute for rollback */
        rollbackType: string,
        /** The mongoose model instance */
        model: any,
        /** The mongoose model name */
        modelName: string,
        /** The mongoose model instance before transaction if exists */
        oldModels: any,
        /** The object ... */
        findObj: object,
        /** The array of data ... */
        data: any
    }> = [];

    /**
     * Create a transaction.
     * @param parameters - The parameters
     */
    // constructor() {}

    /**
     * Clean the transactions object to begin a new transaction on the same instance.
     */
    public clean() {
        this.transactions = [];
    }

    /**
     * Create the insert transaction and rollback states.
     * @param modelName - The string containing the mongoose model name.
     * @param data - The object or array containing data to insert into mongoose model.
     */
    public insert(modelName, data) {
        const model = mongoose.model(modelName);
        if (data instanceof Array) {
            data.forEach((currentObj) => {
                if (!currentObj._id) {
                    const id = new mongoose.Types.ObjectId();
                    currentObj._id = id;
                }
            });
        } else {
            if (!data._id) {
                const id = new mongoose.Types.ObjectId();
                data._id = id;
            }
            // data = [data];
        }
        const transactionObj = {
            data,
            findObj: {},
            model,
            modelName,
            oldModels: null,
            rollbackType: "remove",
            type: "insert",
        };

        this.transactions.push(transactionObj);

    }

    /**
     * Create the findOneAndUpdate transaction and rollback states.
     * @param modelName - The string containing the mongoose model name.
     * @param findObj - The object containing data to find mongoose collection.
     * @param dataObj - The object containing data to update into mongoose model.
     * @param options - The object containing the options for update query:
     *                     safe (boolean) safe mode (defaults to value set in schema (true))
     *                     upsert (boolean) whether to create the doc if it doesn't match (false)
     *                     multi (boolean) whether multiple documents should be updated (false)
     *                     runValidators: if true, runs update validators on this command.
     *                          Update validators validate the update operation against the model's schema.
     *                     setDefaultsOnInsert: if this and upsert are true, mongoose will apply the defaults
     *                          specified in the model's schema if a new document is created. This option only works
     *                          on MongoDB >= 2.4 because it relies on MongoDB's $setOnInsert operator.
     *                     strict (boolean) overrides the strict option for this update
     *                     overwrite (boolean) disables update-only mode, allowing you to overwrite the doc (false)
     */
    public update(modelName, findObj, data, options = {}) {
        const model = mongoose.model(modelName);
        const oldModels = model.find(findObj);
        const transactionObj = {
            data,
            findObj,
            model,
            modelName,
            oldModels,
            rollbackType: "update",
            type: "update",
        };

        this.transactions.push(transactionObj);

    }

    /**
     * Create the remove transaction and rollback states.
     * @param modelName - The string containing the mongoose model name.
     * @param findObj - The object containing data to find mongoose collection.
     */
    public remove(modelName, findObj) {
        const model = mongoose.model(modelName);
        const oldModels = model.findOne(findObj);
        const transactionObj = {
            data: null,
            findObj,
            model,
            modelName,
            oldModels,
            rollbackType: "insert",
            type: "remove",
        };

        this.transactions.push(transactionObj);

    }

    /**
<<<<<<< HEAD
     * Run the transaction and check errors.
     */
    public run() {

        try {

            const final = []

            return this.transactions.reduce((promise, transaction) => {

                return promise.then((result) => {

                    let operation: any = {}

                    switch (transaction.type) {
                        case "insert":
                            operation = this.insertTransaction(transaction.model, transaction.data)
                            break;
                        case "update":
                            operation = this.updateTransaction(transaction.model, transaction.findObj, transaction.data)
                            break;
                        case "remove":
                            operation = this.removeTransaction(transaction.model, transaction.findObj)
                            break;
                    }

                    return operation.then((query) => {
                        final.push(query)
                        return final
                    })

                })

            }, Promise.resolve())
=======
   * Run the transaction and check errors.
   */
    async run() {
        //const deferredQueries = []
        try {
            // this.transactions.forEach(transaction => {
            //     switch (transaction.type) {
            //         case "insert":
            //             deferredQueries.push(this.insertTransaction(transaction.model, transaction.data))
            //             break;
            //         case "update":
            //             deferredQueries.push(this.updateTransaction(transaction.model, transaction.findObj, transaction.data))
            //             break;
            //         case "remove":
            //             deferredQueries.push(this.removeTransaction(transaction.model, transaction.findObj))
            //             break;
            //     }
            // })

            console.log("Transaction types => ", this.transactions.map(t => t.type))

            let that = this

            return this.transactions.reduce(function (currentPromise, transaction, index) {
                console.log("INDEX => ", index)
                console.log("TRANSACTION TYPE => ", transaction.type)
                let nextPromise
                switch (transaction.type) {
                    case "insert":
                        console.log("INSERT");
                        nextPromise = that.insertTransaction(transaction.model, transaction.data)
                        break;
                    case "update":
                        console.log("UPDATE");
                        nextPromise = that.updateTransaction(transaction.model, transaction.findObj, transaction.data)
                        break;
                    case "remove":
                        console.log("REMOVE");
                        nextPromise = that.removeTransaction(transaction.model, transaction.findObj)
                        break;
                }
                //costruisco l'array di promesse, next promise è sempre nel then!
                return currentPromise.then(function (res) {
                    return nextPromise.then(function (result) {
                        res.push(result);
                        return res;
                    });
                })
            }, Promise.resolve([]))
            .then(finalResult => { 
                console.log("FINAL RESULT =>", finalResult) 
                return finalResult;
            });





            // return Promise.all(deferredQueries)
            //     .then(data => {
            //         console.log("Run return data => ", data);
            //         return data
            //     })
            //     .catch(err => {
            //         console.log("Run error data => ", err);
            //         this.rollback(err)
            //     })

>>>>>>> 500e4642

        } catch (err) {
            console.log("ERROR => ", err)
            //this.rollback(err)
        }
    }

    /**
     * Rollback the executed transactions if any error occurred.
     */
    private rollback(err) {
        const deferredQueries = []
        try {
            this.transactions.forEach((transaction) => {
                switch (transaction.type) {
                    case "insert":
                        // Rollback remove with insert
                        transaction.oldModels.forEach((oldModel) => {
                            deferredQueries.push(this.insertTransaction(transaction.model, oldModel))
                        })
                        break;
                    case "update":
                        // Rollback update with update
                        transaction.oldModels.forEach((oldModel) => {
                            const find = {
                                _id: oldModel._id
                            }
                            deferredQueries.push(this.updateTransaction(transaction.model, find, oldModel))
                        })
                        break;
                    case "remove":
                        // Rollback insert with remove
                        transaction.oldModels.forEach((oldModel) => {
                            const find = {
                                _id: oldModel._id
                            }
                            deferredQueries.push(this.removeTransaction(transaction.model, find))
                        })
                        break;
                }
            })
            return Promise.all(deferredQueries)
                .then((data) => {
                    console.log("Rollback return data => ", data);

                })
<<<<<<< HEAD
                .catch((error) => {
                    console.log("Rollback error data => ", error);
                    return error
=======
                .catch(err => {
                    console.log("Rollback error data => ", err);
                    return err
>>>>>>> 500e4642
                })
        } catch (err) {
            console.error(err);
        }
    }

    private insertTransaction(model, data) {
<<<<<<< HEAD
        return new Promise((resolve, reject) => {
            model.create(data, (err, data) => {
                if (err) {
                    return reject({ error: err, model, object: data })
=======
        return new Promise(function (resolve, reject) {
            model.create(data, function (err, data) {
                if (err) {
                    console.log("Insert error => ", err)

                    return reject({ error: err, model: model, object: data })
>>>>>>> 500e4642
                } else {
                    console.log("Insert success => ", data)

                    return resolve(data)
                }
            });
        });
    }

    private updateTransaction(model, find, data) {
        return new Promise((resolve, reject) => {
            model.findOneAndUpdate(find, data, { new: true }, (err, data) => {
                if (err) {
<<<<<<< HEAD
                    return reject({ error: err, model, find, object: data })
                } else {
                    if (!data) {
                        return reject({ find, data })
                    }
=======
                    console.log("Update error => ", err)
                    return reject({ error: err, model: model, find: find, object: data })
                } else {
                    console.log("Update success => ", data)

>>>>>>> 500e4642
                    return resolve(data)
                }
            });
        });
    }

    private removeTransaction(model, find) {
        return new Promise((resolve, reject) => {
            model.remove(find, (err, data) => {
                if (err) {
<<<<<<< HEAD
                    return reject({ error: err, model, object: data })
                } else {
                    if (data.result.n === 0) {
                        return reject({ find, data })
                    }
                    return resolve(data.result)
=======
                    console.log("Remove error => ", err)

                    return reject({ error: err, model: model, object: data })
                } else {
                    console.log("Remove success => ", data.result)

                    return resolve(data)
>>>>>>> 500e4642
                }
            });
        });
    }

}<|MERGE_RESOLUTION|>--- conflicted
+++ resolved
@@ -126,7 +126,6 @@
     }
 
     /**
-<<<<<<< HEAD
      * Run the transaction and check errors.
      */
     public run() {
@@ -161,76 +160,6 @@
                 })
 
             }, Promise.resolve())
-=======
-   * Run the transaction and check errors.
-   */
-    async run() {
-        //const deferredQueries = []
-        try {
-            // this.transactions.forEach(transaction => {
-            //     switch (transaction.type) {
-            //         case "insert":
-            //             deferredQueries.push(this.insertTransaction(transaction.model, transaction.data))
-            //             break;
-            //         case "update":
-            //             deferredQueries.push(this.updateTransaction(transaction.model, transaction.findObj, transaction.data))
-            //             break;
-            //         case "remove":
-            //             deferredQueries.push(this.removeTransaction(transaction.model, transaction.findObj))
-            //             break;
-            //     }
-            // })
-
-            console.log("Transaction types => ", this.transactions.map(t => t.type))
-
-            let that = this
-
-            return this.transactions.reduce(function (currentPromise, transaction, index) {
-                console.log("INDEX => ", index)
-                console.log("TRANSACTION TYPE => ", transaction.type)
-                let nextPromise
-                switch (transaction.type) {
-                    case "insert":
-                        console.log("INSERT");
-                        nextPromise = that.insertTransaction(transaction.model, transaction.data)
-                        break;
-                    case "update":
-                        console.log("UPDATE");
-                        nextPromise = that.updateTransaction(transaction.model, transaction.findObj, transaction.data)
-                        break;
-                    case "remove":
-                        console.log("REMOVE");
-                        nextPromise = that.removeTransaction(transaction.model, transaction.findObj)
-                        break;
-                }
-                //costruisco l'array di promesse, next promise è sempre nel then!
-                return currentPromise.then(function (res) {
-                    return nextPromise.then(function (result) {
-                        res.push(result);
-                        return res;
-                    });
-                })
-            }, Promise.resolve([]))
-            .then(finalResult => { 
-                console.log("FINAL RESULT =>", finalResult) 
-                return finalResult;
-            });
-
-
-
-
-
-            // return Promise.all(deferredQueries)
-            //     .then(data => {
-            //         console.log("Run return data => ", data);
-            //         return data
-            //     })
-            //     .catch(err => {
-            //         console.log("Run error data => ", err);
-            //         this.rollback(err)
-            //     })
-
->>>>>>> 500e4642
 
         } catch (err) {
             console.log("ERROR => ", err)
@@ -275,17 +204,10 @@
             return Promise.all(deferredQueries)
                 .then((data) => {
                     console.log("Rollback return data => ", data);
-
                 })
-<<<<<<< HEAD
                 .catch((error) => {
                     console.log("Rollback error data => ", error);
                     return error
-=======
-                .catch(err => {
-                    console.log("Rollback error data => ", err);
-                    return err
->>>>>>> 500e4642
                 })
         } catch (err) {
             console.error(err);
@@ -293,19 +215,10 @@
     }
 
     private insertTransaction(model, data) {
-<<<<<<< HEAD
         return new Promise((resolve, reject) => {
             model.create(data, (err, data) => {
                 if (err) {
                     return reject({ error: err, model, object: data })
-=======
-        return new Promise(function (resolve, reject) {
-            model.create(data, function (err, data) {
-                if (err) {
-                    console.log("Insert error => ", err)
-
-                    return reject({ error: err, model: model, object: data })
->>>>>>> 500e4642
                 } else {
                     console.log("Insert success => ", data)
 
@@ -319,19 +232,11 @@
         return new Promise((resolve, reject) => {
             model.findOneAndUpdate(find, data, { new: true }, (err, data) => {
                 if (err) {
-<<<<<<< HEAD
                     return reject({ error: err, model, find, object: data })
                 } else {
                     if (!data) {
                         return reject({ find, data })
                     }
-=======
-                    console.log("Update error => ", err)
-                    return reject({ error: err, model: model, find: find, object: data })
-                } else {
-                    console.log("Update success => ", data)
-
->>>>>>> 500e4642
                     return resolve(data)
                 }
             });
@@ -342,22 +247,12 @@
         return new Promise((resolve, reject) => {
             model.remove(find, (err, data) => {
                 if (err) {
-<<<<<<< HEAD
                     return reject({ error: err, model, object: data })
                 } else {
                     if (data.result.n === 0) {
                         return reject({ find, data })
                     }
                     return resolve(data.result)
-=======
-                    console.log("Remove error => ", err)
-
-                    return reject({ error: err, model: model, object: data })
-                } else {
-                    console.log("Remove success => ", data.result)
-
-                    return resolve(data)
->>>>>>> 500e4642
                 }
             });
         });
